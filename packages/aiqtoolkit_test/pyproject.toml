--- conflicted
+++ resolved
@@ -19,12 +19,8 @@
   # Keep package version constraints as open as possible to avoid conflicts with other packages. Always define a minimum
   # version when adding a new package. If unsure, default to using `~=` instead of `==`. Does not apply to aiq packages.
   # Keep sorted!!!
-<<<<<<< HEAD
-  "aiqtoolkit~=1.1",
+  "aiqtoolkit~=1.2",
   "langchain-community~=0.3",
-=======
-  "aiqtoolkit~=1.2",
->>>>>>> e342ffd0
   "pytest~=8.3",
 ]
 requires-python = ">=3.11,<3.13"
