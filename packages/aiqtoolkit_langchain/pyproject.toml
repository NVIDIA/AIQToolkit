[build-system]
build-backend = "setuptools.build_meta"
requires = ["setuptools >= 64", "setuptools-scm>=8"]


[tool.setuptools.packages.find]
where = ["src"]
include = ["aiq.*"]


[tool.setuptools_scm]
root = "../.."


[project]
name = "aiqtoolkit-langchain"
dynamic = ["version"]
dependencies = [
  # Keep package version constraints as open as possible to avoid conflicts with other packages. Always define a minimum
  # version when adding a new package. If unsure, default to using `~=` instead of `==`. Does not apply to aiq packages.
  # Keep sorted!!!
<<<<<<< HEAD
  "aiqtoolkit~=1.1",
  "langchain-aws~=0.2.1",
=======
  "aiqtoolkit~=1.2",
>>>>>>> e342ffd0
  "langchain-core~=0.3.7",
  "langchain-nvidia-ai-endpoints~=0.3.5",
  "langchain-milvus~=0.1.5",
  "langchain-openai~=0.2.8",
  "langgraph~=0.2.50",
  "langchain-milvus~=0.1.8"
]
requires-python = ">=3.11,<3.13"
description = "Subpackage for Langchain/Langgraph integration in AIQtoolkit"
readme = "src/aiq/meta/pypi.md"
keywords = ["ai", "rag", "agents"]
classifiers = ["Programming Language :: Python"]


[tool.uv]
config-settings = { editable_mode = "compat" }


[tool.uv.sources]
aiqtoolkit = { workspace = true }


[project.entry-points.'aiq.components']
aiq_langchain = "aiq.plugins.langchain.register"
aiq_langchain_tools = "aiq.plugins.langchain.tools.register"<|MERGE_RESOLUTION|>--- conflicted
+++ resolved
@@ -19,12 +19,8 @@
   # Keep package version constraints as open as possible to avoid conflicts with other packages. Always define a minimum
   # version when adding a new package. If unsure, default to using `~=` instead of `==`. Does not apply to aiq packages.
   # Keep sorted!!!
-<<<<<<< HEAD
-  "aiqtoolkit~=1.1",
+  "aiqtoolkit~=1.2",
   "langchain-aws~=0.2.1",
-=======
-  "aiqtoolkit~=1.2",
->>>>>>> e342ffd0
   "langchain-core~=0.3.7",
   "langchain-nvidia-ai-endpoints~=0.3.5",
   "langchain-milvus~=0.1.5",
