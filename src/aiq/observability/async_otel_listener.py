--- conflicted
+++ resolved
@@ -91,11 +91,7 @@
 
 def _ns_timestamp(seconds_float: float) -> int:
     """
-<<<<<<< HEAD
-    Convert AgentIQ's float `event_timestamp` (in seconds) into an integer number
-=======
     Convert AIQ Toolkit’s float `event_timestamp` (in seconds) into an integer number
->>>>>>> 6d47f728
     of nanoseconds, as OpenTelemetry expects.
     """
     return int(seconds_float * 1e9)
