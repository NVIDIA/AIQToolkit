<!--
SPDX-FileCopyrightText: Copyright (c) 2025, NVIDIA CORPORATION & AFFILIATES. All rights reserved.
SPDX-License-Identifier: Apache-2.0

Licensed under the Apache License, Version 2.0 (the "License");
you may not use this file except in compliance with the License.
You may obtain a copy of the License at

http://www.apache.org/licenses/LICENSE-2.0

Unless required by applicable law or agreed to in writing, software
distributed under the License is distributed on an "AS IS" BASIS,
WITHOUT WARRANTIES OR CONDITIONS OF ANY KIND, either express or implied.
See the License for the specific language governing permissions and
limitations under the License.
-->

# Semantic Kernel Example

A minimal example using Semantic Kernel showcasing a multi-agent travel planning system where an Itinerary Agent creates a travel schedule, a Budget Agent ensures cost compliance, and a Summarizer Agent formats the final itinerary. **Please note that we only support OpenAI models currently**.

## Installation and Setup

<<<<<<< HEAD
If you have not already done so, follow the instructions in the [Install Guide](../../docs/source/quick-start/installing.md#install-from-source) to create the development environment and install AIQ toolkit.
=======
If you have not already done so, follow the instructions in the [Install Guide](../../docs/source/quick-start/installing.md#install-from-source) to create the development environment and install AIQ Toolkit.
>>>>>>> a0ad7875

### Install this Workflow:

From the root directory of the AIQ toolkit library, run the following commands:

```bash
uv pip install -e examples/semantic_kernel_demo
```

### Set Up API Keys

You need to set your OpenAI API key as an environment variable to access OpenAI AI services:

```bash
export OPENAI_API_KEY=<YOUR_API_KEY>
```

## Adding Long-Term Memory

 With AIQ toolkit, adding Long Term Memory (LTM) is as simple as adding a new section in the configuration file.

Once you add the LTM configuration, export your Mem0 API key, which is a prerequisite for using the LTM service. To create an API key, refer to the instructions in the [Mem0 Platform Guide](https://docs.mem0.ai/platform/quickstart).

Once you have your API key, export it as follows:

```bash
export MEM0_API_KEY=<YOUR_MEM0_API_KEY>
```

Then, you can run the workflow with the LTM configuration as follows:

```bash
aiq run --config_file examples/semantic_kernel_demo/configs/config.yml --input "Create a 3-day travel itinerary for Tokyo in April, suggest hotels  within a USD 2000 budget. I like staying at expensive hotels and am vegan"
```

**Expected Output**
The workflow produces a large amount of output, the end of the output should contain something similar to the following:

```console
Workflow Result:
['Below is your final 3-day Tokyo itinerary along with a cost breakdown and special notes based on your preferences for upscale accommodations and vegan dining options. This plan keeps your overall USD 2000 budget in mind while highlighting luxury experiences and convenience.\n\n──────────────────────────────\nItinerary Overview\n──────────────────────────────\n• Trip dates: April 15 – April 18, 2024 (3 nights)\n• Location: Tokyo, Japan\n• Focus: Upscale hotel experience and vegan-friendly dining/activities\n• Estimated Total Budget: USD 2000\n\n──────────────────────────────\nDay 1 – Arrival & Check-In\n──────────────────────────────\n• Arrive in Tokyo and transfer to your hotel.\n• Check in at the Luxury Penthouse (approx. USD 250 per night). \n   - 3-night cost: ~USD 750.\n• Spend the evening settling in and reviewing your itinerary.\n• Budget note: Approximately USD 1250 remains for transportation, meals (vegan options), and other expenses.\n\n──────────────────────────────\nDay 2 – Exploring Tokyo\n──────────────────────────────\n• Morning:\n   - Enjoy a leisurely breakfast at a nearby vegan-friendly café.\n   - Visit local attractions (e.g., upscale districts like Ginza or cultural areas such as Asakusa).\n• Afternoon:\n   - Explore boutique shopping, art galleries, or gardens.\n   - Alternatively, join a guided tour that includes stops at renowned cultural spots.\n• Evening:\n   - Dine at a well-reviewed vegan restaurant.\n   - Return to your hotel for a relaxing night.\n• Budget note: Allocate funds carefully for either private tours or special dining spots that cater to vegan diets.\n\n──────────────────────────────\nDay 3 – Final Day & Departure\n──────────────────────────────\n• Morning:\n   - Enjoy a hearty vegan breakfast.\n   - Visit any remaining attractions or enjoy some leisure time shopping.\n• Afternoon:\n   - Return to your hotel to check out.\n   - Ensure your remaining funds cover any last-minute transit for departure.\n• Evening:\n   - Depart for the airport, completing your upscale Tokyo experience.\n\n──────────────────────────────\nCost Breakdown\n──────────────────────────────\n• Hotel (Luxury Penthouse): USD 250 per night × 3 = ~USD 750\n• Remaining Budget:\n   - Transportation, meals (vegan options), and incidental expenses: ~USD 1250\n   - This allows flexibility for private tours, upscale experiences, and vegan dining experiences.\n• Overall Estimated Expenditure: Within USD 2000\n\n──────────────────────────────\nAdditional Notes\n──────────────────────────────\n• Your preference for expensive or upscale stays has been prioritized with the Luxury Penthouse option.\n• Vegan dining suggestions can be explored further by researching local vegan-friendly restaurants or booking a specialized food tour.\n• If you’d like more detailed recommendations on transit options, precise activity booking, or additional upscale experiences (e.g., fine dining, traditional cultural performances), please let me know!\n\nThis plan gives you a luxury Tokyo experience within your budget while accommodating your vegan lifestyle. Enjoy your trip!']
--------------------------------------------------
```

Please note that it is normal to see the LLM produce some errors on occasion as it handles complex structured tool calls. The workflow will automatically attempt to correct and retry the failed tool calls.

Assuming we've successfully added our preference for vegan restaurants in the last prompt to the agent, let us attempt to retrieve a more personalized itinerary with vegan dining options:

```bash
aiq run --config_file examples/semantic_kernel_demo/configs/config.yml --input "On a 1-day travel itinerary for Tokyo in April, suggest restaurants I would enjoy."
```

**Expected Output**


```console
Workflow Result:
['Here’s your final one-day Tokyo itinerary for April, with high-quality vegan-friendly dining recommendations that blend seamlessly with your sightseeing plans, along with a cost breakdown:\n\n─────────────────────────────  \nItinerary Overview\n\nMorning/Breakfast – Ain Soph. Journey  \n• Start your day with a creative vegan breakfast. Enjoy dishes like hearty vegan pancakes or fresh smoothie bowls in a cozy atmosphere – an ideal energizer before hitting the city.  \n• Location: Options available in vibrant neighborhoods like Shinjuku or Ginza.\n\nMidday/Lunch – T’s Restaurant  \n• Savor a bowl of vegan ramen and other Japanese-inspired dishes. This spot is conveniently located near major transit hubs and popular attractions like the Imperial Palace, making it a perfect lunch stop.  \n• Location: Near Tokyo Station and central attractions.\n\nAfternoon Snack – Seasonal Cafe near Cherry Blossoms  \n• While sightseeing, particularly near parks like Ueno or along the Meguro River, take a break at a local boutique cafe. Enjoy a refreshing herbal tea and a light plant-based treat, complemented by the beautiful bloom of cherry blossoms.  \n• Location: In the vicinity of your chosen park or river stroll.\n\nEvening/Dinner – AIN SOPH. Soar (or Similar Venue)  \n• Conclude your day with an elegant dining experience. Indulge in innovative vegan courses that creatively reimagine traditional flavors, in a serene setting ideal for unwinding after a busy day.  \n• Location: Commonly found in stylish districts like Shinjuku.\n\n─────────────────────────────  \nCost Breakdown (Estimates per Person)\n\n1. Breakfast at Ain Soph. Journey: ¥1,000–¥1,500  \n2. Lunch at T’s Restaurant: ¥800–¥1,300  \n3. Afternoon Snack at a Seasonal Cafe: ¥300–¥500  \n4. Dinner at AIN SOPH. Soar: ¥1,500–¥2,000  \n\nTotal Estimated Daily Dining Cost: Approximately ¥3,600–¥5,300 per person\n\n─────────────────────────────  \nAdditional Notes\n\n• Timing Tip: Plan your park visits for early morning or later afternoon to enjoy the cherry blossoms with fewer crowds and ideal light.  \n• Transportation: Utilize Tokyo’s efficient subway system to seamlessly move between Shinjuku, Ginza, Ueno, or other districts, ensuring you maximize your day.  \n• Reservations: It is advisable to reserve tables at popular spots like Ain Soph. Journey and AIN SOPH. Soar during the busy cherry blossom season.  \n• Dietary Focus: Each restaurant has been selected for its innovation with vegan-friendly menus, ensuring that each dining experience complements your travel itinerary.\n\n─────────────────────────────  \nEnjoy your one-day trip in Tokyo this April with delicious, thoughtfully curated dining stops and memorable sightseeing opportunities!']
--------------------------------------------------
```

The above output demonstrates that the agent was able to draw from memory to provide vegan-friendly recommendations.<|MERGE_RESOLUTION|>--- conflicted
+++ resolved
@@ -21,15 +21,11 @@
 
 ## Installation and Setup
 
-<<<<<<< HEAD
-If you have not already done so, follow the instructions in the [Install Guide](../../docs/source/quick-start/installing.md#install-from-source) to create the development environment and install AIQ toolkit.
-=======
 If you have not already done so, follow the instructions in the [Install Guide](../../docs/source/quick-start/installing.md#install-from-source) to create the development environment and install AIQ Toolkit.
->>>>>>> a0ad7875
 
 ### Install this Workflow:
 
-From the root directory of the AIQ toolkit library, run the following commands:
+From the root directory of the AIQ Toolkit library, run the following commands:
 
 ```bash
 uv pip install -e examples/semantic_kernel_demo
@@ -45,7 +41,7 @@
 
 ## Adding Long-Term Memory
 
- With AIQ toolkit, adding Long Term Memory (LTM) is as simple as adding a new section in the configuration file.
+ With AIQ Toolkit, adding Long Term Memory (LTM) is as simple as adding a new section in the configuration file.
 
 Once you add the LTM configuration, export your Mem0 API key, which is a prerequisite for using the LTM service. To create an API key, refer to the instructions in the [Mem0 Platform Guide](https://docs.mem0.ai/platform/quickstart).
 
