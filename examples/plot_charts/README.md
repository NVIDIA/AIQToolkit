--- conflicted
+++ resolved
@@ -22,7 +22,7 @@
 
 # A Simple Plot Chart Agent
 
-A minimal example demonstrating an E2E chart plotting agentic workflow fully configured by a YAML file. This workflow leverages the AIQ toolkit plugin system and `Builder` to integrate pre-built and custom tools into the workflow. Key elements are summarized below:
+A minimal example demonstrating an E2E chart plotting agentic workflow fully configured by a YAML file. This workflow leverages the AIQ Toolkit plugin system and `Builder` to integrate pre-built and custom tools into the workflow. Key elements are summarized below:
 
 ## Table of Contents
 
@@ -32,7 +32,7 @@
 
 ## Key Features
 
-- **Pre-built Tools:** Leverages core AIQ toolkit library tools.
+- **Pre-built Tools:** Leverages core AIQ Toolkit library tools.
 - **Custom Plugin System:** Developers can bring in new tools using plugins.
 - **High-level API:** Enables defining functions that transform into asynchronous LangChain tools.
 - **Agentic Workflows:** Fully configurable via YAML for flexibility and productivity.
@@ -40,17 +40,13 @@
 
 ## Installation and Setup
 
-### Setup Virtual Environment and Install AIQ toolkit
+### Setup Virtual Environment and Install AIQ Toolkit
 
-<<<<<<< HEAD
-If you have not already done so, follow the instructions in the [Install Guide](../../docs/source/quick-start/installing.md#install-from-source) to create the development environment and install AIQ toolkit.
-=======
 If you have not already done so, follow the instructions in the [Install Guide](../../docs/source/quick-start/installing.md#install-from-source) to create the development environment and install AIQ Toolkit.
->>>>>>> a0ad7875
 
 ### Install this Workflow:
 
-From the root directory of the AIQ toolkit library, run the following commands:
+From the root directory of the AIQ Toolkit library, run the following commands:
 
 ```bash
 uv pip install -e examples/plot_charts
@@ -67,7 +63,7 @@
 
 ### Run the Workflow
 
-Run the following command from the root of the AIQ toolkit repo to execute this workflow with the specified input:
+Run the following command from the root of the AIQ Toolkit repo to execute this workflow with the specified input:
 
 ```bash
 aiq run --config_file examples/plot_charts/configs/config.yml  --input "make a line chart for me"
@@ -111,7 +107,7 @@
 2024-11-19 17:13:35,244 - aiq.cli.entrypoint - INFO - Pipeline runtime: 114.41 sec
 ```
 
-Note: in this run, the image is saved to **./USA vs EMEA Data by Year.png** in the root folder of the AIQ toolkit repository. Depending on the input, your run might have a different image name, please check the **`bot_message`** output to find the image.
+Note: in this run, the image is saved to **./USA vs EMEA Data by Year.png** in the root folder of the AIQ Toolkit repository. Depending on the input, your run might have a different image name, please check the **`bot_message`** output to find the image.
 
 
 
@@ -126,7 +122,7 @@
 
 ### Launch the Workflow Server
 
-Run the following command from the root of the AIQ toolkit repo to serve this workflow:
+Run the following command from the root of the AIQ Toolkit repo to serve this workflow:
 
 ```bash
 aiq serve --config_file examples/plot_charts/configs/config.yml
@@ -162,4 +158,4 @@
 {"value":"Saved output to ./USA vs EMEA Performance Over Time.png"}
 ```
 
-Find the image in the root folder of the AIQ toolkit repository with the image name displayed above+Find the image in the root folder of the AIQ Toolkit repository with the image name displayed above