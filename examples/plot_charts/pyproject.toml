[build-system]
build-backend = "setuptools.build_meta"
requires = ["setuptools >= 64", "setuptools-scm>=8"]

[tool.setuptools_scm]
root = "../.."

[project]
name = "aiq_plot_charts"
dynamic = ["version"]
dependencies = [
  "aiqtoolkit[langchain]",
  "matplotlib==3.9.*",
  "seaborn==0.13.*",
]
<<<<<<< HEAD
requires-python = ">=3.12"
description = "Simple Plot Chart Agent example"
=======
requires-python = ">=3.11"
description = "Simple AgentIQ example"
>>>>>>> cba92576
keywords = ["ai", "rag", "agents"]
classifiers = ["Programming Language :: Python"]

[tool.uv.sources]
aiqtoolkit = { path = "../../", editable = true }

[project.entry-points.'aiq.components']
aiq_plot_charts = "aiq_plot_charts.register"<|MERGE_RESOLUTION|>--- conflicted
+++ resolved
@@ -13,13 +13,8 @@
   "matplotlib==3.9.*",
   "seaborn==0.13.*",
 ]
-<<<<<<< HEAD
-requires-python = ">=3.12"
+requires-python = ">=3.11"
 description = "Simple Plot Chart Agent example"
-=======
-requires-python = ">=3.11"
-description = "Simple AgentIQ example"
->>>>>>> cba92576
 keywords = ["ai", "rag", "agents"]
 classifiers = ["Programming Language :: Python"]
 
