<!--
SPDX-FileCopyrightText: Copyright (c) 2025, NVIDIA CORPORATION & AFFILIATES. All rights reserved.
SPDX-License-Identifier: Apache-2.0

Licensed under the Apache License, Version 2.0 (the "License");
you may not use this file except in compliance with the License.
You may obtain a copy of the License at

http://www.apache.org/licenses/LICENSE-2.0

Unless required by applicable law or agreed to in writing, software
distributed under the License is distributed on an "AS IS" BASIS,
WITHOUT WARRANTIES OR CONDITIONS OF ANY KIND, either express or implied.
See the License for the specific language governing permissions and
limitations under the License.
-->

<!--
  SPDX-FileCopyrightText: Copyright (c) 2024-2025, NVIDIA CORPORATION & AFFILIATES. All rights reserved.
  SPDX-License-Identifier: Apache-2.0
-->

# Automated Description Generation Workflow

The automated description generation workflow, is a workflow that can be used to build on top of the RAG service and enhances the accuracy of the  multi-query collection workflow. The goal of the workflow is to automatically generate descriptions of collections within VectorDB's, which can be leveraged by the multi-query collection tool to empower retrieval of context, typically documents, across multiple collections within a given vector database. This document will cover the tooling and the process leveraged to execute the description generation workflow.

The documentation will also cover configuration considerations and how to set up an AIQ toolkit pipeline that leverages the workflow. The current implementation is Milvus focused, with a plans to extend functionality to other vector databases.

## Table of Contents

* [Key Features](#key-features)
* [Installation and Usage](#installation-and-setup)
* [Example Usage](#example-usage)


## Key Features

The automated description generation workflow is responsible for intelligently generating descriptions from collections within a given VectorDB. This is useful for generating feature rich descriptions that are representative of the documents present within a given collection, reducing the need for human generated descriptions which may not fully capture general nature of the collection. The workflow is able to achieve this by performing the following steps:

1. Take an input collection name - the collection is expected to be present within the VectorDB with documents already ingested.
2. Using a dummy embedding vector, perform retrieval and return the top K entries within the target collection.
3. Using retrieved documents, an LLM is used to generate a set of local summaries.
4. Using an LLM and a map reduce approach, the local summaries are leveraged to generate a final description for the target collection.

## Installation and Setup

<<<<<<< HEAD
If you have not already done so, follow the instructions in the [Install Guide](../../docs/source/quick-start/installing.md#install-from-source) to create the development environment and install AIQ toolkit.
=======
If you have not already done so, follow the instructions in the [Install Guide](../../docs/source/quick-start/installing.md#install-from-source) to create the development environment and install AIQ Toolkit.
>>>>>>> a0ad7875

### Install this Workflow:

From the root directory of the AIQ toolkit library, run the following commands:

```bash
uv pip install -e ./examples/automated_description_generation
```

### Set Up API Keys
If you have not already done so, follow the [Obtaining API Keys](../../docs/source/quick-start/installing.md#obtaining-api-keys) instructions to obtain an NVIDIA API key. You need to set your NVIDIA API key as an environment variable to access NVIDIA AI services:

```bash
export NVIDIA_API_KEY=<YOUR_API_KEY>
```

### Setting Up Milvus

This example uses a Milvus vector database to demonstrate how descriptions can be generated for collections. However, because this workflow uses the built-in AIQ toolkit abstractions for retrievers, this example will work for any database that implements the required methods of the AIQ toolkit `retriever` interface.

The rest of this example assumes you have a running instance of Milvus at `localhost:19530`. If you would like a guide on setting up the database used in this example, please follow
the instructions in the `simple_rag` example of AIQ toolkit [here](../simple_rag/README.md).

If you have a different Milvus database you would like to use, please modify the `./configs/config.yml` with the appropriate URLs to your database instance.

To use this example, you will also need to create a `wikipedia_docs` and a `cuda_docs` collection in your Milvus database. You can do this by following the instructions in the `simple_rag` example of AIQ toolkit [here](../simple_rag/README.md) and running the following command:

```bash
python examples/simple_rag/ingestion/langchain_web_ingest.py
python examples/simple_rag/ingestion/langchain_web_ingest.py --urls https://en.wikipedia.org/wiki/Aardvark --collection_name=wikipedia_docs
```
## Example Usage

To demonstrate the benefit of this methodology to automatically generate collection descriptions, we will use it in a function that can automatically discover and generate descriptions for collections within a given vector database.
It will then rename the retriever tool for that database with the generated description instead of the user-provided description. Let us explore the `config_no_auto.yml` file, that performs simple RAG.

```yaml
llms:
  nim_llm:
    _type: nim
    model_name: meta/llama-3.1-70b-instruct
    base_url: https://integrate.api.nvidia.com/v1
    temperature: 0.0
    max_tokens: 10000

embedders:
  milvus_embedder:
    _type: nim
    model_name: nvidia/nv-embedqa-e5-v5
    truncate: "END"

retrievers:
  retriever:
    _type: milvus_retriever
    uri: http://localhost:19530
    collection_name: "wikipedia_docs"
    embedding_model: milvus_embedder
    top_k: 10

functions:
  cuda_tool:
    _type: aiq_retriever
    retriever: retriever
    # Intentionally mislabelled to show the effects of poor descriptions
    topic: NVIDIA CUDA
    description: Only to search about NVIDIA CUDA

workflow:
  _type: react_agent
  tool_names:
   - cuda_tool
  verbose: true
  llm_name: nim_llm
```

Like in the `simple_rag` example, we demonstrate the use of the `react_agent` tool to execute the workflow. The `react_agent` tool will execute workflow with the given function. However, you have noticed that the `cuda_tool` is incorrectly named and labelled! it points to a retriever that contains documents
from Wikipedia, but the agent may not know that because the description is inaccurate.

Let us explore the output of running the agent without an automated description generation tool:

```bash
aiq run --config_file examples/automated_description_generation/configs/config_no_auto.yml --input "List 5 subspecies of Aardvark?"
```

The expected output is as follows:

```console
2025-03-14 06:23:47,362 - aiq.front_ends.console.console_front_end_plugin - INFO - Processing input: ('List 5 subspecies of Aardvark?',)
2025-03-14 06:23:47,365 - aiq.agent.react_agent.agent - INFO - Querying agent, attempt: 1
2025-03-14 06:23:48,266 - aiq.agent.react_agent.agent - INFO - The user's question was: List 5 subspecis of Aardvark?
2025-03-14 06:23:48,267 - aiq.agent.react_agent.agent - INFO - The agent's thoughts are:
Thought: To answer this question, I need to find information about the subspecies of Aardvark. I will use my knowledge database to find the answer.

Action: None
Action Input: None


2025-03-14 06:23:48,271 - aiq.agent.react_agent.agent - WARNING - ReAct Agent wants to call tool None. In the ReAct Agent's configuration within the config file,there is no tool with that name: ['cuda_tool']
2025-03-14 06:23:48,273 - aiq.agent.react_agent.agent - INFO - Querying agent, attempt: 1
2025-03-14 06:23:49,755 - aiq.agent.react_agent.agent - INFO -

The agent's thoughts are:
You are correct, there is no tool named "None". Since the question is about Aardvark subspecies and not related to NVIDIA CUDA, I should not use the cuda_tool.

Instead, I will provide a general answer based on my knowledge.

Thought: I now know the final answer
Final Answer: There is only one species of Aardvark, Orycteropus afer, and it has no recognized subspecies.
2025-03-14 06:23:49,758 - aiq.observability.async_otel_listener - INFO - Intermediate step stream completed. No more events will arrive.
2025-03-14 06:23:49,758 - aiq.front_ends.console.console_front_end_plugin - INFO - --------------------------------------------------
Workflow Result:
['There is only one species of Aardvark, Orycteropus afer, and it has no recognized subspecies.']
--------------------------------------------------
```

We see that the agent did not call tool for retrieval as it was incorrectly described. However, let us see what happens if we use the automated description generate function to intelligently sample the documents in the retriever and create an appropriate description. We could do so with the following configuration:

```yaml
llms:
  nim_llm:
    _type: nim
    model_name: meta/llama-3.1-70b-instruct
    base_url: https://integrate.api.nvidia.com/v1
    temperature: 0.0
    max_tokens: 10000

embedders:
  milvus_embedder:
    _type: nim
    model_name: nvidia/nv-embedqa-e5-v5
    truncate: "END"

retrievers:
  retriever:
    _type: milvus_retriever
    uri: http://localhost:19530
    collection_name: "wikipedia_docs"
    embedding_model: milvus_embedder
    top_k: 10

functions:
  cuda_tool:
    _type: aiq_retriever
    retriever: retriever
    # Intentionally mislabelled to show the effects of poor descriptions
    topic: NVIDIA CUDA
    description: This tool retrieves information about NVIDIA's CUDA library
  retrieve_tool:
    _type: automated_description_milvus
    llm_name: nim_llm
    retriever_name: retriever
    retrieval_tool_name: cuda_tool
    collection_name: cuda_docs

workflow:
  _type: react_agent
  tool_names:
   - retrieve_tool
  verbose: true
  llm_name: nim_llm
```
Here, we're searching for information about Wikipedia in a collection using a tool incorrectly described to contain documents about NVIDIA's CUDA library. We see above that we use the automated description generation tool to generate a description for the collection `wikipedia_docs`. The tool uses the `retriever` to retrieve documents from the collection, and then uses the `nim_llm` to generate a description for the collection.

If we run the updated configuration, we see the following output:

```bash
aiq run --config_file examples/automated_description_generation/configs/config.yml --input "List 5 subspecies of Aardvark?"
```

The expected output is as follows:

```console
$ aiq run --config_file examples/automated_description_generation/configs/config_no_auto.yml --input "List 5 subspecies of Aardvark?"
2025-04-23 15:20:59,964 - aiq.runtime.loader - WARNING - Loading module 'aiq_automated_description_generation.register' from entry point 'aiq_automated_description_generation' took a long time (485.568047 ms). Ensure all imports are inside your registered functions.
2025-04-23 15:21:00,193 - aiq.runtime.loader - WARNING - Loading module 'aiq.eval.register' from entry point 'aiq_evaluators' took a long time (119.121313 ms). Ensure all imports are inside your registered functions.
2025-04-23 15:21:00,300 - aiq.cli.commands.start - INFO - Starting AIQ toolkit from config file: 'examples/automated_description_generation/configs/config_no_auto.yml'
2025-04-23 15:21:00,307 - aiq.cli.commands.start - WARNING - The front end type in the config file (fastapi) does not match the command name (console). Overwriting the config file front end.
2025-04-23 15:21:00,445 - aiq.retriever.milvus.retriever - INFO - Mivlus Retriever using _search for search.

Configuration Summary:
--------------------
Workflow Type: react_agent
Number of Functions: 1
Number of LLMs: 1
Number of Embedders: 1
Number of Memory: 0
Number of Retrievers: 1

2025-04-23 15:21:01,728 - aiq.agent.react_agent.agent - INFO -
------------------------------
[AGENT]
Agent input: List 5 subspecies of Aardvark?
Agent's thoughts:
Thought: To answer this question, I need to find information about the subspecies of Aardvark. I will use my knowledge database to find the answer.

Action: None
Action Input: None


------------------------------
2025-04-23 15:21:01,734 - aiq.agent.react_agent.agent - WARNING - [AGENT] ReAct Agent wants to call tool None. In the ReAct Agent's configuration within the config file,there is no tool with that name: ['cuda_tool']
2025-04-23 15:21:05,135 - aiq.agent.react_agent.agent - INFO -
------------------------------
[AGENT]
Agent input: List 5 subspecies of Aardvark?
Agent's thoughts:
You are correct, there is no tool named "None". Since the question is about Aardvark subspecies and not related to NVIDIA CUDA, I should not use the cuda_tool.

Instead, I will provide a general answer based on my knowledge.

There are several subspecies of Aardvark, but the exact classification can vary depending on the source. Here are five subspecies that are commonly recognized:

1. Orycteropus afer afer
2. Orycteropus afer adametzi
3. Orycteropus afer lademanni
4. Orycteropus afer wardi
5. Orycteropus afer kordofanicus

Please note that taxonomy is constantly evolving, and different sources may group these subspecies differently.

Final Answer: The five subspecies of Aardvark are Orycteropus afer afer, Orycteropus afer adametzi, Orycteropus afer lademanni, Orycteropus afer wardi, and Orycteropus afer kordofanicus.
------------------------------
2025-04-23 15:21:05,139 - aiq.front_ends.console.console_front_end_plugin - INFO -
--------------------------------------------------
Workflow Result:
['The five subspecies of Aardvark are Orycteropus afer afer, Orycteropus afer adametzi, Orycteropus afer lademanni, Orycteropus afer wardi, and Orycteropus afer kordofanicus.']
--------------------------------------------------
```

We see that the agent called the `retrieve_tool`. This demonstrates how the automated description generation tool can be used to automatically generate descriptions for collections within a vector database. While this is a toy example, this can be quite helpful when descriptions are vague, or you have too many collections to describe!<|MERGE_RESOLUTION|>--- conflicted
+++ resolved
@@ -24,7 +24,7 @@
 
 The automated description generation workflow, is a workflow that can be used to build on top of the RAG service and enhances the accuracy of the  multi-query collection workflow. The goal of the workflow is to automatically generate descriptions of collections within VectorDB's, which can be leveraged by the multi-query collection tool to empower retrieval of context, typically documents, across multiple collections within a given vector database. This document will cover the tooling and the process leveraged to execute the description generation workflow.
 
-The documentation will also cover configuration considerations and how to set up an AIQ toolkit pipeline that leverages the workflow. The current implementation is Milvus focused, with a plans to extend functionality to other vector databases.
+The documentation will also cover configuration considerations and how to set up an AIQ Toolkit pipeline that leverages the workflow. The current implementation is Milvus focused, with a plans to extend functionality to other vector databases.
 
 ## Table of Contents
 
@@ -44,15 +44,11 @@
 
 ## Installation and Setup
 
-<<<<<<< HEAD
-If you have not already done so, follow the instructions in the [Install Guide](../../docs/source/quick-start/installing.md#install-from-source) to create the development environment and install AIQ toolkit.
-=======
 If you have not already done so, follow the instructions in the [Install Guide](../../docs/source/quick-start/installing.md#install-from-source) to create the development environment and install AIQ Toolkit.
->>>>>>> a0ad7875
 
 ### Install this Workflow:
 
-From the root directory of the AIQ toolkit library, run the following commands:
+From the root directory of the AIQ Toolkit library, run the following commands:
 
 ```bash
 uv pip install -e ./examples/automated_description_generation
@@ -67,14 +63,14 @@
 
 ### Setting Up Milvus
 
-This example uses a Milvus vector database to demonstrate how descriptions can be generated for collections. However, because this workflow uses the built-in AIQ toolkit abstractions for retrievers, this example will work for any database that implements the required methods of the AIQ toolkit `retriever` interface.
+This example uses a Milvus vector database to demonstrate how descriptions can be generated for collections. However, because this workflow uses the built-in AIQ Toolkit abstractions for retrievers, this example will work for any database that implements the required methods of the AIQ Toolkit `retriever` interface.
 
 The rest of this example assumes you have a running instance of Milvus at `localhost:19530`. If you would like a guide on setting up the database used in this example, please follow
-the instructions in the `simple_rag` example of AIQ toolkit [here](../simple_rag/README.md).
+the instructions in the `simple_rag` example of AIQ Toolkit [here](../simple_rag/README.md).
 
 If you have a different Milvus database you would like to use, please modify the `./configs/config.yml` with the appropriate URLs to your database instance.
 
-To use this example, you will also need to create a `wikipedia_docs` and a `cuda_docs` collection in your Milvus database. You can do this by following the instructions in the `simple_rag` example of AIQ toolkit [here](../simple_rag/README.md) and running the following command:
+To use this example, you will also need to create a `wikipedia_docs` and a `cuda_docs` collection in your Milvus database. You can do this by following the instructions in the `simple_rag` example of AIQ Toolkit [here](../simple_rag/README.md) and running the following command:
 
 ```bash
 python examples/simple_rag/ingestion/langchain_web_ingest.py
@@ -224,7 +220,7 @@
 $ aiq run --config_file examples/automated_description_generation/configs/config_no_auto.yml --input "List 5 subspecies of Aardvark?"
 2025-04-23 15:20:59,964 - aiq.runtime.loader - WARNING - Loading module 'aiq_automated_description_generation.register' from entry point 'aiq_automated_description_generation' took a long time (485.568047 ms). Ensure all imports are inside your registered functions.
 2025-04-23 15:21:00,193 - aiq.runtime.loader - WARNING - Loading module 'aiq.eval.register' from entry point 'aiq_evaluators' took a long time (119.121313 ms). Ensure all imports are inside your registered functions.
-2025-04-23 15:21:00,300 - aiq.cli.commands.start - INFO - Starting AIQ toolkit from config file: 'examples/automated_description_generation/configs/config_no_auto.yml'
+2025-04-23 15:21:00,300 - aiq.cli.commands.start - INFO - Starting AIQ Toolkit from config file: 'examples/automated_description_generation/configs/config_no_auto.yml'
 2025-04-23 15:21:00,307 - aiq.cli.commands.start - WARNING - The front end type in the config file (fastapi) does not match the command name (console). Overwriting the config file front end.
 2025-04-23 15:21:00,445 - aiq.retriever.milvus.retriever - INFO - Mivlus Retriever using _search for search.
 
