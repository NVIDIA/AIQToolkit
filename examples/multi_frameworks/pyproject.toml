[build-system]
build-backend = "setuptools.build_meta"
requires = ["setuptools >= 64", "setuptools-scm>=8"]

[tool.setuptools_scm]
root = "../.."

[project]
name = "aiq_multi_frameworks"
dynamic = ["version"]
dependencies = [
  "aiqtoolkit[llama-index,langchain]",
  "arxiv~=2.1.3",
  "markdown-it-py~=3.0",
  "nvidia-haystack==0.1.2",
]
<<<<<<< HEAD
requires-python = ">=3.12"
description = "Custom AIQ Toolkit Workflow"
=======
requires-python = ">=3.11"
description = "Custom AgentIQ Workflow"
>>>>>>> cba92576
classifiers = ["Programming Language :: Python"]

[tool.uv.sources]
aiqtoolkit = { path = "../../", editable = true }

[project.entry-points.'aiq.components']
aiq_multi_frameworks = "aiq_multi_frameworks.register"<|MERGE_RESOLUTION|>--- conflicted
+++ resolved
@@ -14,13 +14,8 @@
   "markdown-it-py~=3.0",
   "nvidia-haystack==0.1.2",
 ]
-<<<<<<< HEAD
-requires-python = ">=3.12"
+requires-python = ">=3.11"
 description = "Custom AIQ Toolkit Workflow"
-=======
-requires-python = ">=3.11"
-description = "Custom AgentIQ Workflow"
->>>>>>> cba92576
 classifiers = ["Programming Language :: Python"]
 
 [tool.uv.sources]
