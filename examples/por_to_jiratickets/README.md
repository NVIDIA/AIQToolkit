--- conflicted
+++ resolved
@@ -17,11 +17,11 @@
 
 # A Simple Jira Agent that Extracts POR and creates tickets
 
-A minimal example demonstrating an end-to-end Jira ticket creating agentic workflow. This workflow leverages the AIQ toolkit plugin system to integrate pre-built and custom tools into the workflow. Key elements are summarized below:
+A minimal example demonstrating an end-to-end Jira ticket creating agentic workflow. This workflow leverages the AIQ Toolkit plugin system to integrate pre-built and custom tools into the workflow. Key elements are summarized below:
 
 ## Key Features
 
-- **Pre-built Tools:** Leverages core AIQ toolkit library tools.
+- **Pre-built Tools:** Leverages core AIQ Toolkit library tools.
 - **Custom Plugin System:** Developers can bring in new tools using plugins.
 - **High-level API:** Enables defining functions that transform into asynchronous LangChain tools.
 - **Agentic Workflows:** Fully configurable via YAML for flexibility and productivity.
@@ -34,15 +34,11 @@
 
 ## Installation and Setup
 
-<<<<<<< HEAD
-If you have not already done so, follow the instructions in the [Install Guide](../../docs/source/quick-start/installing.md#install-from-source) to create the development environment and install AIQ toolkit.
-=======
 If you have not already done so, follow the instructions in the [Install Guide](../../docs/source/quick-start/installing.md#install-from-source) to create the development environment and install AIQ Toolkit.
->>>>>>> a0ad7875
 
 ### Install this Workflow:
 
-From the root directory of the AIQ toolkit library, run the following commands:
+From the root directory of the AIQ Toolkit library, run the following commands:
 
 ```bash
 uv pip install -e examples/por_to_jiratickets
@@ -67,7 +63,7 @@
 
 ### Human in the Loop (HITL) Configuration
 It is often helpful, or even required, to have human input during the execution of an agent workflow. For example, to ask about preferences, confirmations, or to provide additional information.
-The AIQ toolkit library provides a way to add HITL interaction to any tool or function, allowing for the dynamic collection of information during the workflow execution, without the need for coding it
+The AIQ Toolkit library provides a way to add HITL interaction to any tool or function, allowing for the dynamic collection of information during the workflow execution, without the need for coding it
 into the agent itself. For instance, this example asks for user permission to create Jira issues and tickets before creating them. We can view the implementation in the
 `aiq_por_to_jiratickets.jira_tickets_tool.py` file. The implementation is below:
 
@@ -107,14 +103,14 @@
         logger.debug("Creating %s in Jira", input_text)
         # Rest of the function
 ```
-As we see above, requesting user input using AIQ toolkit is straightforward. We can use the `user_input_manager` to prompt the user for input. The user's response is then processed to determine the next steps in the workflow.
+As we see above, requesting user input using AIQ Toolkit is straightforward. We can use the `user_input_manager` to prompt the user for input. The user's response is then processed to determine the next steps in the workflow.
 This can occur in any tool or function in the workflow, allowing for dynamic interaction with the user as needed.
 
 ## Example Usage
 
 ### Run the Workflow
 
-Run the following command from the root of the AIQ toolkit repo to execute this workflow with the specified input:
+Run the following command from the root of the AIQ Toolkit repo to execute this workflow with the specified input:
 
 ```bash
 aiq run --config_file examples/por_to_jiratickets/configs/config.yml  --input "Can you extract por file por_requirements.txt, assign story points and create jira tickets for epics first and then followed by tasks?"
@@ -125,10 +121,10 @@
 ```console
 $ aiq run --config_file examples/por_to_jiratickets/configs/config.yml  --input "Can you extract por file por_requirements.txt, assign story points and create jira tickets for epics first and then followed by tasks?"
 2025-04-23 15:46:33,770 - aiq.runtime.loader - WARNING - Loading module 'aiq_automated_description_generation.register' from entry point 'aiq_automated_description_generation' took a long time (501.032114 ms). Ensure all imports are inside your registered functions.
-2025-04-23 15:46:34,105 - aiq.cli.commands.start - INFO - Starting AIQ toolkit from config file: 'examples/por_to_jiratickets/configs/config.yml'
+2025-04-23 15:46:34,105 - aiq.cli.commands.start - INFO - Starting AIQ Toolkit from config file: 'examples/por_to_jiratickets/configs/config.yml'
 2025-04-23 15:46:34,112 - aiq.cli.commands.start - WARNING - The front end type in the config file (fastapi) does not match the command name (console). Overwriting the config file front end.
 2025-04-23 15:46:34,147 - aiq.profiler.utils - WARNING - Discovered frameworks: {<LLMFrameworkEnum.LANGCHAIN: 'langchain'>} in function extract_from_por_tool by inspecting source. It is recommended and more reliable to instead add the used LLMFrameworkEnum types in the framework_wrappers argument when calling @register_function.
-/nvme/1/yuchenz/projects/AIQ toolkit/examples/por_to_jiratickets/src/aiq_por_to_jiratickets/extract_por_tool.py:141: LangChainDeprecationWarning: The class `LLMChain` was deprecated in LangChain 0.1.17 and will be removed in 1.0. Use :meth:`~RunnableSequence, e.g., `prompt | llm`` instead.
+/nvme/1/yuchenz/projects/AIQ Toolkit/examples/por_to_jiratickets/src/aiq_por_to_jiratickets/extract_por_tool.py:141: LangChainDeprecationWarning: The class `LLMChain` was deprecated in LangChain 0.1.17 and will be removed in 1.0. Use :meth:`~RunnableSequence, e.g., `prompt | llm`` instead.
   chain = LLMChain(llm=llm, prompt=prompt)
 
 Configuration Summary:
@@ -151,7 +147,7 @@
 Action Input: {'input_text': 'por_requirements.txt'}
 
 ------------------------------
-/nvme/1/yuchenz/projects/AIQ toolkit/examples/por_to_jiratickets/src/aiq_por_to_jiratickets/extract_por_tool.py:152: LangChainDeprecationWarning: The method `Chain.arun` was deprecated in langchain 0.1.0 and will be removed in 1.0. Use :meth:`~ainvoke` instead.
+/nvme/1/yuchenz/projects/AIQ Toolkit/examples/por_to_jiratickets/src/aiq_por_to_jiratickets/extract_por_tool.py:152: LangChainDeprecationWarning: The method `Chain.arun` was deprecated in langchain 0.1.0 and will be removed in 1.0. Use :meth:`~ainvoke` instead.
   response = await chain.arun(por_content=input_text)
 2025-04-23 15:51:28,095 - aiq.agent.react_agent.agent - INFO -
 ------------------------------
