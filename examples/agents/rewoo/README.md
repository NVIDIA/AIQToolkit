<!--
SPDX-FileCopyrightText: Copyright (c) 2025, NVIDIA CORPORATION & AFFILIATES. All rights reserved.
SPDX-License-Identifier: Apache-2.0

Licensed under the Apache License, Version 2.0 (the "License");
you may not use this file except in compliance with the License.
You may obtain a copy of the License at

http://www.apache.org/licenses/LICENSE-2.0

Unless required by applicable law or agreed to in writing, software
distributed under the License is distributed on an "AS IS" BASIS,
WITHOUT WARRANTIES OR CONDITIONS OF ANY KIND, either express or implied.
See the License for the specific language governing permissions and
limitations under the License.
-->

# ReWOO Agent Example

<<<<<<< HEAD
This example demonstrates how to use A configurable [ReWOO](https://arxiv.org/abs/2305.18323) (Reasoning WithOut Observation) Agent with the AIQ toolkit. For this purpose AIQ toolkit provides a [`rewoo_agent`](../../../docs/source/workflows/about/rewoo-agent.md) workflow type.

## Installation and Setup

If you have not already done so, follow the instructions in the [Install Guide](../../../docs/source/quick-start/installing.md#install-from-source) to create the development environment and install AIQ toolkit.
=======
This example demonstrates how to use A configurable [ReWOO](https://arxiv.org/abs/2305.18323) (Reasoning WithOut Observation) Agent with the AIQ Toolkit. For this purpose AIQ Toolkit provides a [`rewoo_agent`](../../../docs/source/workflows/about/rewoo-agent.md) workflow type.

## Installation and Setup

If you have not already done so, follow the instructions in the [Install Guide](../../../docs/source/quick-start/installing.md#install-from-source) to create the development environment and install AIQ Toolkit.
>>>>>>> a0ad7875

### Install this Workflow:

From the root directory of the AIQ toolkit library, run the following commands:

```bash
uv sync --all-groups --all-extras
uv pip install -e .
```

### Set Up API Keys
If you have not already done so, follow the [Obtaining API Keys](../../../docs/source/quick-start/installing.md#obtaining-api-keys) instructions to obtain an NVIDIA API key. You need to set your NVIDIA API key as an environment variable to access NVIDIA AI services:

```bash
export NVIDIA_API_KEY=<YOUR_API_KEY>
```

Prior to using the `tavily_internet_search` tool, create an account at [`tavily.com``](https://tavily.com/) and obtain an API key. Once obtained, set the `TAVILY_API_KEY` environment variable to the API key:
```bash
export TAVILY_API_KEY=<YOUR_TAVILY_API_KEY>
```
---

Run the following command from the root of the AIQ toolkit repo to execute this workflow with the specified input:

```bash
aiq run  --config_file=examples/agents/rewoo/configs/config.yml --input "Which city held the Olympic game in the year represented by the bigger number of 1996 and 2004?"
```

**Expected Output**

```console
$ aiq run  --config_file=examples/agents/rewoo/configs/config.yml --input "Which city held the Olympic game in the year represented by the bigger number of 1996 and 2004?"
2025-04-23 15:02:08,778 - aiq.runtime.loader - WARNING - Loading module 'aiq_automated_description_generation.register' from entry point 'aiq_automated_description_generation' took a long time (498.780251 ms). Ensure all imports are inside your registered functions.
2025-04-23 15:02:09,024 - aiq.cli.commands.start - INFO - Starting AIQ toolkit from config file: 'examples/agents/rewoo/configs/config.yml'
2025-04-23 15:02:09,032 - aiq.cli.commands.start - WARNING - The front end type in the config file (fastapi) does not match the command name (console). Overwriting the config file front end.
2025-04-23 15:02:09,088 - haystack.tracing.tracer - INFO - Auto-enabled tracing for 'OpenTelemetryTracer'

Configuration Summary:
--------------------
Workflow Type: rewoo_agent
Number of Functions: 6
Number of LLMs: 1
Number of Embedders: 0
Number of Memory: 0
Number of Retrievers: 0

2025-04-23 15:02:11,038 - aiq.agent.rewoo_agent.agent - INFO - ReWOO agent planner output:
------------------------------
[AGENT]
Agent input: Which city held the Olympic game in the year represented by the bigger number of 1996 and 2004?
Agent's thoughts:
[
  {
    "plan": "Compare the numbers 1996 and 2004 to determine the bigger number.",
    "evidence": {
      "placeholder": "#E1",
      "tool": "calculator_inequality",
      "tool_input": {"text": "2004 > 1996"}
    }
  },
  {
    "plan": "Since 2004 is indeed bigger, search for the city that held the Olympic Games in 2004.",
    "evidence": {
      "placeholder": "#E2",
      "tool": "internet_search",
      "tool_input": {"question": "Which city held the Olympic Games in 2004?"}
    }
  }
]
------------------------------
2025-04-23 15:02:11,047 - aiq.agent.rewoo_agent.agent - INFO - ReWOO agent executor output:
------------------------------
[AGENT]
Calling tools: calculator_inequality
Tool's input: {'text': '2004 > 1996'}
Tool's response:
First number 2004 is greater than the second number 1996
------------------------------
2025-04-23 15:02:13,096 - aiq.agent.rewoo_agent.agent - INFO - ReWOO agent executor output:
------------------------------
[AGENT]
Calling tools: internet_search
Tool's input: {'question': 'Which city held the Olympic Games in 2004?'}
Tool's response:
<Document href="https://en.wikipedia.org/wiki/2004_Summer_Olympics"/>
The 2004 Summer Olympics (Greek: Θερινοί Ολυμπιακοί Αγώνες 2004, romanized: Theriní Olympiakí Agónes 2004),[b] officially the Games of the XXVIII Olympiad (Αγώνες της 28ης Ολυμπιάδας, Agónes tis 28is Olympiádas), and officially branded as Athens 2004 (Αθήνα 2004), were an international multi-sport event held from 13 to 29 August 2004 in Athens, Greece. [...] Emblem of the 2004 Summer Olympics[a]
Location    Athens, Greece
Motto   Welcome Home
(Greek: Καλώς ήρθατε σπίτι, romanized: Kalós írthate spíti)
Nations 201
Athletes    10,557 (6,257 men, 4,300 women)
Events  301 in 28 sports (40 disciplines)
Opening 13 August 2004
Closing 29 August 2004
Opened by   President Konstantinos Stephanopoulos[1]
Closed by   IOC President Jacques Rogge
Cauldron    Nikolaos Kaklamanakis[1]
Stadium Olympic Stadium
Summer
← Sydney 2000
Beijing 2008 →
Winter [...] See also[edit]
    Olympic Games portal
2004 Summer Paralympics
Olympic Game...
------------------------------
2025-04-23 15:02:13,382 - aiq.agent.rewoo_agent.agent - INFO - ReWOO agent solver output:
------------------------------
[AGENT]
Agent input: Which city held the Olympic game in the year represented by the bigger number of 1996 and 2004?
Agent's thoughts:
Athens
------------------------------
2025-04-23 15:02:13,385 - aiq.front_ends.console.console_front_end_plugin - INFO -
--------------------------------------------------
Workflow Result:
['Athens']
--------------------------------------------------
```
---

### Starting the AIQ toolkit Server

You can start the AIQ toolkit server using the `aiq serve` command with the appropriate configuration file.

**Starting the ReWOO Agent Example Workflow**

```bash
aiq serve --config_file=examples/agents/rewoo/configs/config.yml
```

### Making Requests to the AIQ toolkit Server

Once the server is running, you can make HTTP requests to interact with the workflow.

#### Non-Streaming Requests

**Non-Streaming Request to the ReWOO Agent Example Workflow**

```bash
curl --request POST \
  --url http://localhost:8000/generate \
  --header 'Content-Type: application/json' \
  --data '{"input_message": "Which city held the Olympic game in the year represented by the bigger number of 1996 and 2004?"}'
```

#### Streaming Requests

**Streaming Request to the ReWOO Agent Example Workflow**

```bash
curl --request POST \
  --url http://localhost:8000/generate/stream \
  --header 'Content-Type: application/json' \
  --data '{"input_message": "Which city held the Olympic game in the year represented by the bigger number of 1996 and 2004?"}'
```
---

### Evaluating the ReWOO Agent Workflow
**Run and evaluate the `rewoo_agent` example Workflow**

```bash
aiq eval --config_file=examples/agents/rewoo/configs/config.yml
```<|MERGE_RESOLUTION|>--- conflicted
+++ resolved
@@ -17,23 +17,15 @@
 
 # ReWOO Agent Example
 
-<<<<<<< HEAD
-This example demonstrates how to use A configurable [ReWOO](https://arxiv.org/abs/2305.18323) (Reasoning WithOut Observation) Agent with the AIQ toolkit. For this purpose AIQ toolkit provides a [`rewoo_agent`](../../../docs/source/workflows/about/rewoo-agent.md) workflow type.
-
-## Installation and Setup
-
-If you have not already done so, follow the instructions in the [Install Guide](../../../docs/source/quick-start/installing.md#install-from-source) to create the development environment and install AIQ toolkit.
-=======
 This example demonstrates how to use A configurable [ReWOO](https://arxiv.org/abs/2305.18323) (Reasoning WithOut Observation) Agent with the AIQ Toolkit. For this purpose AIQ Toolkit provides a [`rewoo_agent`](../../../docs/source/workflows/about/rewoo-agent.md) workflow type.
 
 ## Installation and Setup
 
 If you have not already done so, follow the instructions in the [Install Guide](../../../docs/source/quick-start/installing.md#install-from-source) to create the development environment and install AIQ Toolkit.
->>>>>>> a0ad7875
 
 ### Install this Workflow:
 
-From the root directory of the AIQ toolkit library, run the following commands:
+From the root directory of the AIQ Toolkit library, run the following commands:
 
 ```bash
 uv sync --all-groups --all-extras
@@ -53,7 +45,7 @@
 ```
 ---
 
-Run the following command from the root of the AIQ toolkit repo to execute this workflow with the specified input:
+Run the following command from the root of the AIQ Toolkit repo to execute this workflow with the specified input:
 
 ```bash
 aiq run  --config_file=examples/agents/rewoo/configs/config.yml --input "Which city held the Olympic game in the year represented by the bigger number of 1996 and 2004?"
@@ -64,7 +56,7 @@
 ```console
 $ aiq run  --config_file=examples/agents/rewoo/configs/config.yml --input "Which city held the Olympic game in the year represented by the bigger number of 1996 and 2004?"
 2025-04-23 15:02:08,778 - aiq.runtime.loader - WARNING - Loading module 'aiq_automated_description_generation.register' from entry point 'aiq_automated_description_generation' took a long time (498.780251 ms). Ensure all imports are inside your registered functions.
-2025-04-23 15:02:09,024 - aiq.cli.commands.start - INFO - Starting AIQ toolkit from config file: 'examples/agents/rewoo/configs/config.yml'
+2025-04-23 15:02:09,024 - aiq.cli.commands.start - INFO - Starting AIQ Toolkit from config file: 'examples/agents/rewoo/configs/config.yml'
 2025-04-23 15:02:09,032 - aiq.cli.commands.start - WARNING - The front end type in the config file (fastapi) does not match the command name (console). Overwriting the config file front end.
 2025-04-23 15:02:09,088 - haystack.tracing.tracer - INFO - Auto-enabled tracing for 'OpenTelemetryTracer'
 
@@ -152,9 +144,9 @@
 ```
 ---
 
-### Starting the AIQ toolkit Server
+### Starting the AIQ Toolkit Server
 
-You can start the AIQ toolkit server using the `aiq serve` command with the appropriate configuration file.
+You can start the AIQ Toolkit server using the `aiq serve` command with the appropriate configuration file.
 
 **Starting the ReWOO Agent Example Workflow**
 
@@ -162,7 +154,7 @@
 aiq serve --config_file=examples/agents/rewoo/configs/config.yml
 ```
 
-### Making Requests to the AIQ toolkit Server
+### Making Requests to the AIQ Toolkit Server
 
 Once the server is running, you can make HTTP requests to interact with the workflow.
 
