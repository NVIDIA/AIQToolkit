--- conflicted
+++ resolved
@@ -22,11 +22,11 @@
 
 # ReAct Agent
 
-A configurable ReAct Agent. This agent leverages the AIQ toolkit plugin system and `WorkflowBuilder` to integrate pre-built and custom tools into the workflow. Key elements are summarized below:
+A configurable ReAct Agent. This agent leverages the AIQ Toolkit plugin system and `WorkflowBuilder` to integrate pre-built and custom tools into the workflow. Key elements are summarized below:
 
 ## Key Features
 
-- **Pre-built Tools:** Leverages core AIQ toolkit library agent and tools.
+- **Pre-built Tools:** Leverages core AIQ Toolkit library agent and tools.
 - **ReAct Agent:** Performs reasoning between tool call; utilizes tool names and descriptions to appropriately route to the correct tool
 - **Custom Plugin System:** Developers can bring in new tools using plugins.
 - **High-level API:** Enables defining functions that transform into asynchronous LangChain tools.
@@ -35,15 +35,11 @@
 
 ## Installation and Setup
 
-<<<<<<< HEAD
-If you have not already done so, follow the instructions in the [Install Guide](../../../docs/source/quick-start/installing.md#install-from-source) to create the development environment and install AIQ toolkit.
-=======
 If you have not already done so, follow the instructions in the [Install Guide](../../../docs/source/quick-start/installing.md#install-from-source) to create the development environment and install AIQ Toolkit.
->>>>>>> a0ad7875
 
 ### Install this Workflow:
 
-From the root directory of the AIQ toolkit library, run the following commands:
+From the root directory of the AIQ Toolkit library, run the following commands:
 
 ```bash
 uv pip install -e .
@@ -71,7 +67,7 @@
 This README primarily covers the former case, where the ReAct Agent functions as the main workflow, in config.yml.
 For more details, refer to the [ReAct Agent documentation](../../../docs/source/workflows/about/react-agent.md) and the [Reasoning Agent documentation](../../../docs/source/workflows/about/react-agent.md)
 
-Run the following command from the root of the AIQ toolkit repo to execute this workflow with the specified input:
+Run the following command from the root of the AIQ Toolkit repo to execute this workflow with the specified input:
 
 ```bash
 aiq run  --config_file=examples/agents/react/configs/config.yml --input "who was Djikstra?"
@@ -82,7 +78,7 @@
 ```console
 $ aiq run  --config_file=examples/agents/react/configs/config.yml --input "who was Djikstra?"
 2025-04-23 14:59:18,848 - aiq.runtime.loader - WARNING - Loading module 'aiq_automated_description_generation.register' from entry point 'aiq_automated_description_generation' took a long time (508.361340 ms). Ensure all imports are inside your registered functions.
-2025-04-23 14:59:19,123 - aiq.cli.commands.start - INFO - Starting AIQ toolkit from config file: 'examples/agents/react/configs/config.yml'
+2025-04-23 14:59:19,123 - aiq.cli.commands.start - INFO - Starting AIQ Toolkit from config file: 'examples/agents/react/configs/config.yml'
 2025-04-23 14:59:19,130 - aiq.cli.commands.start - WARNING - The front end type in the config file (fastapi) does not match the command name (console). Overwriting the config file front end.
 2025-04-23 14:59:19,163 - aiq.profiler.utils - WARNING - Discovered frameworks: {<LLMFrameworkEnum.LANGCHAIN: 'langchain'>} in function code_generation_tool by inspecting source. It is recommended and more reliable to instead add the used LLMFrameworkEnum types in the framework_wrappers argument when calling @register_function.
 2025-04-23 14:59:19,164 - aiq.plugins.langchain.tools.code_generation_tool - INFO - Initializing code generation tool
@@ -138,9 +134,9 @@
 ```
 ---
 
-### Starting the AIQ toolkit Server
+### Starting the AIQ Toolkit Server
 
-You can start the AIQ toolkit server using the `aiq serve` command with the appropriate configuration file.
+You can start the AIQ Toolkit server using the `aiq serve` command with the appropriate configuration file.
 
 **Starting the ReAct Agent Example Workflow**
 
@@ -148,7 +144,7 @@
 aiq serve --config_file=examples/agents/react/configs/config.yml
 ```
 
-### Making Requests to the AIQ toolkit Server
+### Making Requests to the AIQ Toolkit Server
 
 Once the server is running, you can make HTTP requests to interact with the workflow.
 
