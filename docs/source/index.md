--- conflicted
+++ resolved
@@ -36,22 +36,11 @@
 
 ## Key Features
 
-<<<<<<< HEAD
 - [**Framework Agnostic:**](./quick-start/installing.md#framework-integrations) AIQ Toolkit works side-by-side and around existing agentic frameworks, such as [LangChain](https://www.langchain.com/), [LlamaIndex](https://www.llamaindex.ai/), [CrewAI](https://www.crewai.com/), and [Microsoft Semantic Kernel](https://learn.microsoft.com/en-us/semantic-kernel/), as well as customer enterprise frameworks and simple Python agents. This allows you to use your current technology stack without replatforming. AIQ Toolkit complements any existing agentic framework or memory tool you're using and isn't tied to any specific agentic framework, long-term memory, or data source.
 
 - [**Reusability:**](./extend/sharing-components.md) Every agent, tool, and agentic workflow in this library exists as a function call that works together in complex software applications. The composability between these agents, tools, and workflows allows you to build once and reuse in different scenarios.
 
 - [**Rapid Development:**](./tutorials/index.md) Start with a pre-built agent, tool, or workflow, and customize it to your needs. This allows you and your development teams to move quickly if you're already developing with agents.
-=======
-- [**Framework Agnostic:**](./concepts/plugins.md) Works with any agentic framework, so you can use your current technology stack without replatforming.
-- [**Reusability:**](./guides/sharing-workflows-and-tools.md) Every agent, tool, or workflow can be combined and repurposed, allowing developers to leverage existing work in new scenarios.
-- [**Rapid Development:**](./guides/create-customize-workflows.md) Start with a pre-built agent, tool, or workflow, and customize it to your needs.
-- [**Profiling:**](./guides/profiler.md) Profile entire workflows down to the tool and agent level, track input/output tokens and timings, and identify bottlenecks.
-- [**Observability:**](./guides/observe-workflow-with-phoenix.md) Monitor and debug your workflows with any OpenTelemetry-compatible observability tool.
-- [**Evaluation System:**](./guides/evaluate.md) Validate and maintain accuracy of agentic workflows with built-in evaluation tools.
-- [**User Interface:**](./guides/using-aiqtoolkit-ui-and-server.md) Use the AIQ Toolkit UI chat interface to interact with your agents, visualize output, and debug workflows.
-- [**Full MCP Support**](./guides/mcp-server.md) Compatible with Model Context Protocol (MCP). You can use AIQ Toolkit as an MCP Client to connect to and use tools served by remote MCP servers. You can also use AIQ Toolkit as an MCP Server to publish tools via MCP.
->>>>>>> f51516ea
 
 - [**Profiling:**](./workflows/profiler.md) Use the profiler to profile entire workflows down to the tool and agent level, track input/output tokens and timings, and identify bottlenecks. While we encourage you to wrap (decorate) every tool and agent to get the most out of the profiler, you have the freedom to integrate your tools, agents, and workflows to whatever level you want. You have the freedom to start small and go to where you believe you'll see the most value and expand from there.
 
@@ -61,8 +50,8 @@
 
 - [**User Interface:**](./quick-start/launching-ui.md) Use the AIQ Toolkit UI chat interface to interact with your agents, visualize output, and debug workflows.
 
-- [**MCP Compatibility**](./workflows/mcp/index.md) Compatible with [Model Context Protocol (MCP)](https://modelcontextprotocol.io/), allowing tools served by MCP Servers to be used as AIQ Toolkit functions, as well as serving AIQ Toolkit functions to be used by any MCP client.
--
+- [**Full MCP Support**](./workflows/mcp/index.md) Compatible with [Model Context Protocol (MCP)](https://modelcontextprotocol.io/). You can use AIQ Toolkit as an MCP Client to connect to and use tools served by remote MCP servers. You can also use AIQ Toolkit as an MCP Server to publish tools via MCP.
+
 ## Feedback
 
 We would love to hear from you! Please file an issue on [GitHub](https://github.com/NVIDIA/AIQToolkit/issues) if you have any feedback or feature requests.
