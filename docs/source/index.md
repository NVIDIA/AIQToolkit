<!--
SPDX-FileCopyrightText: Copyright (c) 2025, NVIDIA CORPORATION & AFFILIATES. All rights reserved.
SPDX-License-Identifier: Apache-2.0

Licensed under the Apache License, Version 2.0 (the "License");
you may not use this file except in compliance with the License.
You may obtain a copy of the License at

http://www.apache.org/licenses/LICENSE-2.0

Unless required by applicable law or agreed to in writing, software
distributed under the License is distributed on an "AS IS" BASIS,
WITHOUT WARRANTIES OR CONDITIONS OF ANY KIND, either express or implied.
See the License for the specific language governing permissions and
limitations under the License.
-->


<!-- This role is needed at the index to set the default backtick role -->
```{eval-rst}
.. role:: py(code)
   :language: python
   :class: highlight
```

![NVIDIA Agent Intelligence toolkit](./_static/aiqtoolkit_banner.png "AIQ toolkit banner image")

<<<<<<< HEAD
# NVIDIA Agent Intelligence toolkit Overview

Agent Intelligence (AIQ) toolkit is a flexible, lightweight, and unifying library that allows you to easily connect existing enterprise agents to data sources and tools across any framework.
=======
# NVIDIA Agent Intelligence Toolkit Overview

Agent Intelligence Toolkit (AIQ Toolkit) is a flexible, lightweight, and unifying library that allows you to easily connect existing enterprise agents to data sources and tools across any framework.
>>>>>>> a0ad7875


:::{note}
Agent Intelligence toolkit was previously known as <!-- vale off -->AgentIQ<!-- vale on -->, however the API has not changed and is fully compatible with previous releases. Users should update their dependencies to depend on `aiqtoolkit` instead of `agentiq`. I transitional package named `agentiq` is available for backwards compatibility, but will be removed in the future.
:::

## Key Features

<<<<<<< HEAD
- [**Framework Agnostic:**](./quick-start/installing.md#framework-integrations) AIQ toolkit works side-by-side and around existing agentic frameworks, such as [LangChain](https://www.langchain.com/), [LlamaIndex](https://www.llamaindex.ai/), [CrewAI](https://www.crewai.com/), and [Microsoft Semantic Kernel](https://learn.microsoft.com/en-us/semantic-kernel/), as well as customer enterprise frameworks and simple Python agents. This allows you to use your current technology stack without replatforming. AIQ toolkit complements any existing agentic framework or memory tool you're using and isn't tied to any specific agentic framework, long-term memory, or data source.

- [**Reusability:**](./extend/sharing-components.md) Every agent, tool, and agentic workflow in this library exists as a function call that works together in complex software applications. The composability between these agents, tools, and workflows allows you to build once and reuse in different scenarios.

- [**Rapid Development:**](./tutorials/index.md) Start with a pre-built agent, tool, or workflow, and customize it to your needs. This allows you and your development teams to move quickly if you're already developing with agents.

- [**Profiling:**](./workflows/profiler.md) Use the profiler to profile entire workflows down to the tool and agent level, track input/output tokens and timings, and identify bottlenecks.

- [**Observability:**](./workflows/observe/index.md) Monitor and debug your workflows with any OpenTelemetry-compatible observability tool, with examples using [Phoenix](./workflows/observe/observe-workflow-with-phoenix.md) and [W&B Weave](./workflows/observe/observe-workflow-with-weave.md).
=======
- [**Framework Agnostic:**](./quick-start/installing.md#framework-integrations) AIQ Toolkit works side-by-side and around existing agentic frameworks, such as [LangChain](https://www.langchain.com/), [LlamaIndex](https://www.llamaindex.ai/), [CrewAI](https://www.crewai.com/), and [Microsoft Semantic Kernel](https://learn.microsoft.com/en-us/semantic-kernel/), as well as customer enterprise frameworks and simple Python agents. This allows you to use your current technology stack without replatforming. AIQ Toolkit complements any existing agentic framework or memory tool you're using and isn't tied to any specific agentic framework, long-term memory, or data source.

- [**Reusability:**](./extend/sharing-components.md) Every agent, tool, and agentic workflow in this library exists as a function call that works together in complex software applications. The composability between these agents, tools, and workflows allows you to build once and reuse in different scenarios.

- [**Rapid Development:**](./tutorials/index.md) Start with a pre-built agent, tool, or workflow, and customize it to your needs. This allows you and your development teams to move quickly if you're already developing with agents.

- [**Profiling:**](./workflows/profiler.md) Use the profiler to profile entire workflows down to the tool and agent level, track input/output tokens and timings, and identify bottlenecks.

- [**Observability:**](./workflows/observe/index.md) Monitor and debug your workflows with any OpenTelemetry-compatible observability tool, with examples using [Phoenix](./workflows/observe/observe-workflow-with-phoenix.md) and [W&B Weave](./workflows/observe/observe-workflow-with-weave.md).

- [**Evaluation System:**](./workflows/evaluate.md) Validate and maintain accuracy of agentic workflows with built-in evaluation tools.

- [**User Interface:**](./quick-start/launching-ui.md) Use the AIQ Toolkit UI chat interface to interact with your agents, visualize output, and debug workflows.

- [**Full MCP Support:**](./workflows/mcp/index.md) Compatible with [Model Context Protocol (MCP)](https://modelcontextprotocol.io/). You can use AIQ Toolkit as an [MCP client](./workflows/mcp/mcp-client.md) to connect to and use tools served by remote MCP servers. You can also use AIQ Toolkit as an [MCP server](./workflows/mcp/mcp-server.md) to publish tools via MCP.

## What AIQ Toolkit Is

- A **lightweight, unifying library** that makes every agent, tool, and workflow you already have work together, just as simple function calls work together in complex software applications.
- An **end-to-end agentic profiler**, allowing you to track input/output tokens and timings at a granular level for every tool and agent, regardless of the amount of nesting.
- A way to accomplish **end-to-end evaluation and observability**. With the potential to wrap and hook into every function call, AIQ Toolkit can output observability data to your platform of choice. It also includes an end-to-end evaluation system, allowing you to consistently evaluate your complex, multi-framework workflows in the exact same way as you develop and deploy them.
- A **compliment to existing agentic frameworks** and memory tools, not a replacement.
- **100% opt in.** While we encourage users to wrap (decorate) every tool and agent to get the most out of the profiler, you have the freedom to integrate to whatever level you want - tool level, agent level, or entire workflow level. You have the freedom to start small and where you believe you’ll see the most value and expand from there.


## What AIQ Toolkit Is Not

- **An agentic framework.** AIQ Toolkit is designed to work alongside, not replace, your existing agentic frameworks — whether they are enterprise-grade systems or simple Python-based agents.
- **An attempt to solve agent-to-agent communication.** Agent communication is best handled over existing protocols, such as HTTP, gRPC, and sockets.
- **An observability platform.** While AIQ Toolkit is able to collect and transmit fine-grained telemetry to help with optimization and evaluation, it does not replace your preferred observability platform and data collection application.

>>>>>>> a0ad7875

- [**Evaluation System:**](./workflows/evaluate.md) Validate and maintain accuracy of agentic workflows with built-in evaluation tools.

- [**User Interface:**](./quick-start/launching-ui.md) Use the AIQ toolkit UI chat interface to interact with your agents, visualize output, and debug workflows.

- [**Full MCP Support:**](./workflows/mcp/index.md) Compatible with [Model Context Protocol (MCP)](https://modelcontextprotocol.io/). You can use AIQ toolkit as an [MCP client](./workflows/mcp/mcp-client.md) to connect to and use tools served by remote MCP servers. You can also use AIQ toolkit as an [MCP server](./workflows/mcp/mcp-server.md) to publish tools via MCP.

## What AIQ toolkit Is

- A **lightweight, unifying library** that makes every agent, tool, and workflow you already have work together, just as simple function calls work together in complex software applications.
- An **end-to-end agentic profiler**, allowing you to track input/output tokens and timings at a granular level for every tool and agent, regardless of the amount of nesting.
- A way to accomplish **end-to-end evaluation and observability**. With the potential to wrap and hook into every function call, AIQ toolkit can output observability data to your platform of choice. It also includes an end-to-end evaluation system, allowing you to consistently evaluate your complex, multi-framework workflows in the exact same way as you develop and deploy them.
- A **compliment to existing agentic frameworks** and memory tools, not a replacement.
- **100% opt in.** While we encourage users to wrap (decorate) every tool and agent to get the most out of the profiler, you have the freedom to integrate to whatever level you want - tool level, agent level, or entire workflow level. You have the freedom to start small and where you believe you’ll see the most value and expand from there.


## What AIQ toolkit Is Not

- **An agentic framework.** AIQ toolkit is designed to work alongside, not replace, your existing agentic frameworks — whether they are enterprise-grade systems or simple Python-based agents.
- **An attempt to solve agent-to-agent communication.** Agent communication is best handled over existing protocols, such as HTTP, gRPC, and sockets.
- **An observability platform.** While AIQ toolkit is able to collect and transmit fine-grained telemetry to help with optimization and evaluation, it does not replace your preferred observability platform and data collection application.

<<<<<<< HEAD

## Feedback

We would love to hear from you! Please file an issue on [GitHub](https://github.com/NVIDIA/AIQtoolkit/issues) if you have any feedback or feature requests.

```{toctree}
:hidden:
:caption: About Agent Intelligence toolkit
=======
```{toctree}
:hidden:
:caption: About Agent Intelligence Toolkit
>>>>>>> a0ad7875
Overview <self>
Release Notes <./release-notes.md>
```

```{toctree}
:hidden:
:caption: Get Started

Quick Start Guide <./quick-start/index.md>
Tutorials <./tutorials/index.md>
```

```{toctree}
:hidden:
:caption: Manage Workflows

About Workflows <./workflows/about/index.md>
./workflows/run-workflows.md
Workflow Configuration <./workflows/workflow-configuration.md>
Functions <./workflows/functions/index.md>
./workflows/mcp/index.md
Evaluate Workflows <./workflows/evaluate.md>
Profiling Workflows <./workflows/profiler.md>
./workflows/using-local-llms.md
./workflows/observe/index.md
```

```{toctree}
:hidden:
:caption: Store and Retrieve

Memory Module <./store-and-retrieve/memory.md>
./store-and-retrieve/retrievers.md
```

```{toctree}
:hidden:
:caption: Extend

Writing Custom Functions <./extend/functions.md>
<<<<<<< HEAD
Extending the AIQ toolkit Using Plugins <./extend/plugins.md>
=======
Extending the AIQ Toolkit Using Plugins <./extend/plugins.md>
>>>>>>> a0ad7875
Sharing Components <./extend/sharing-components.md>
Adding a Custom Evaluator <./extend/custom-evaluator.md>
./extend/adding-a-retriever.md
./extend/memory.md
Adding an LLM Provider <./extend/adding-an-llm-provider.md>
```

```{toctree}
:hidden:
:caption: Reference

./api/index.rst
./reference/interactive-models.md
API Server Endpoints <./reference/api-server-endpoints.md>
./reference/websockets.md
Command Line Interface (CLI) <./reference/cli.md>
Evaluation <./reference/evaluate.md>
Evaluation Endpoints <./reference/evaluate-api.md>
Troubleshooting <./troubleshooting.md>
```

```{toctree}
:hidden:
:caption: Resources

Code of Conduct <./resources/code-of-conduct.md>
Contributing <./resources/contributing.md>
./resources/running-ci-locally.md
./support.md
./resources/licensing
```<|MERGE_RESOLUTION|>--- conflicted
+++ resolved
@@ -23,36 +23,19 @@
    :class: highlight
 ```
 
-![NVIDIA Agent Intelligence toolkit](./_static/aiqtoolkit_banner.png "AIQ toolkit banner image")
+![NVIDIA Agent Intelligence Toolkit](./_static/aiqtoolkit_banner.png "AIQ Toolkit banner image")
 
-<<<<<<< HEAD
-# NVIDIA Agent Intelligence toolkit Overview
-
-Agent Intelligence (AIQ) toolkit is a flexible, lightweight, and unifying library that allows you to easily connect existing enterprise agents to data sources and tools across any framework.
-=======
 # NVIDIA Agent Intelligence Toolkit Overview
 
 Agent Intelligence Toolkit (AIQ Toolkit) is a flexible, lightweight, and unifying library that allows you to easily connect existing enterprise agents to data sources and tools across any framework.
->>>>>>> a0ad7875
 
 
 :::{note}
-Agent Intelligence toolkit was previously known as <!-- vale off -->AgentIQ<!-- vale on -->, however the API has not changed and is fully compatible with previous releases. Users should update their dependencies to depend on `aiqtoolkit` instead of `agentiq`. I transitional package named `agentiq` is available for backwards compatibility, but will be removed in the future.
+Agent Intelligence Toolkit was previously known as <!-- vale off -->AgentIQ<!-- vale on -->, however the API has not changed and is fully compatible with previous releases. Users should update their dependencies to depend on `aiqtoolkit` instead of `agentiq`. I transitional package named `agentiq` is available for backwards compatibility, but will be removed in the future.
 :::
 
 ## Key Features
 
-<<<<<<< HEAD
-- [**Framework Agnostic:**](./quick-start/installing.md#framework-integrations) AIQ toolkit works side-by-side and around existing agentic frameworks, such as [LangChain](https://www.langchain.com/), [LlamaIndex](https://www.llamaindex.ai/), [CrewAI](https://www.crewai.com/), and [Microsoft Semantic Kernel](https://learn.microsoft.com/en-us/semantic-kernel/), as well as customer enterprise frameworks and simple Python agents. This allows you to use your current technology stack without replatforming. AIQ toolkit complements any existing agentic framework or memory tool you're using and isn't tied to any specific agentic framework, long-term memory, or data source.
-
-- [**Reusability:**](./extend/sharing-components.md) Every agent, tool, and agentic workflow in this library exists as a function call that works together in complex software applications. The composability between these agents, tools, and workflows allows you to build once and reuse in different scenarios.
-
-- [**Rapid Development:**](./tutorials/index.md) Start with a pre-built agent, tool, or workflow, and customize it to your needs. This allows you and your development teams to move quickly if you're already developing with agents.
-
-- [**Profiling:**](./workflows/profiler.md) Use the profiler to profile entire workflows down to the tool and agent level, track input/output tokens and timings, and identify bottlenecks.
-
-- [**Observability:**](./workflows/observe/index.md) Monitor and debug your workflows with any OpenTelemetry-compatible observability tool, with examples using [Phoenix](./workflows/observe/observe-workflow-with-phoenix.md) and [W&B Weave](./workflows/observe/observe-workflow-with-weave.md).
-=======
 - [**Framework Agnostic:**](./quick-start/installing.md#framework-integrations) AIQ Toolkit works side-by-side and around existing agentic frameworks, such as [LangChain](https://www.langchain.com/), [LlamaIndex](https://www.llamaindex.ai/), [CrewAI](https://www.crewai.com/), and [Microsoft Semantic Kernel](https://learn.microsoft.com/en-us/semantic-kernel/), as well as customer enterprise frameworks and simple Python agents. This allows you to use your current technology stack without replatforming. AIQ Toolkit complements any existing agentic framework or memory tool you're using and isn't tied to any specific agentic framework, long-term memory, or data source.
 
 - [**Reusability:**](./extend/sharing-components.md) Every agent, tool, and agentic workflow in this library exists as a function call that works together in complex software applications. The composability between these agents, tools, and workflows allows you to build once and reuse in different scenarios.
@@ -84,43 +67,14 @@
 - **An attempt to solve agent-to-agent communication.** Agent communication is best handled over existing protocols, such as HTTP, gRPC, and sockets.
 - **An observability platform.** While AIQ Toolkit is able to collect and transmit fine-grained telemetry to help with optimization and evaluation, it does not replace your preferred observability platform and data collection application.
 
->>>>>>> a0ad7875
-
-- [**Evaluation System:**](./workflows/evaluate.md) Validate and maintain accuracy of agentic workflows with built-in evaluation tools.
-
-- [**User Interface:**](./quick-start/launching-ui.md) Use the AIQ toolkit UI chat interface to interact with your agents, visualize output, and debug workflows.
-
-- [**Full MCP Support:**](./workflows/mcp/index.md) Compatible with [Model Context Protocol (MCP)](https://modelcontextprotocol.io/). You can use AIQ toolkit as an [MCP client](./workflows/mcp/mcp-client.md) to connect to and use tools served by remote MCP servers. You can also use AIQ toolkit as an [MCP server](./workflows/mcp/mcp-server.md) to publish tools via MCP.
-
-## What AIQ toolkit Is
-
-- A **lightweight, unifying library** that makes every agent, tool, and workflow you already have work together, just as simple function calls work together in complex software applications.
-- An **end-to-end agentic profiler**, allowing you to track input/output tokens and timings at a granular level for every tool and agent, regardless of the amount of nesting.
-- A way to accomplish **end-to-end evaluation and observability**. With the potential to wrap and hook into every function call, AIQ toolkit can output observability data to your platform of choice. It also includes an end-to-end evaluation system, allowing you to consistently evaluate your complex, multi-framework workflows in the exact same way as you develop and deploy them.
-- A **compliment to existing agentic frameworks** and memory tools, not a replacement.
-- **100% opt in.** While we encourage users to wrap (decorate) every tool and agent to get the most out of the profiler, you have the freedom to integrate to whatever level you want - tool level, agent level, or entire workflow level. You have the freedom to start small and where you believe you’ll see the most value and expand from there.
-
-
-## What AIQ toolkit Is Not
-
-- **An agentic framework.** AIQ toolkit is designed to work alongside, not replace, your existing agentic frameworks — whether they are enterprise-grade systems or simple Python-based agents.
-- **An attempt to solve agent-to-agent communication.** Agent communication is best handled over existing protocols, such as HTTP, gRPC, and sockets.
-- **An observability platform.** While AIQ toolkit is able to collect and transmit fine-grained telemetry to help with optimization and evaluation, it does not replace your preferred observability platform and data collection application.
-
-<<<<<<< HEAD
 
 ## Feedback
 
-We would love to hear from you! Please file an issue on [GitHub](https://github.com/NVIDIA/AIQtoolkit/issues) if you have any feedback or feature requests.
+We would love to hear from you! Please file an issue on [GitHub](https://github.com/NVIDIA/AIQToolkit/issues) if you have any feedback or feature requests.
 
 ```{toctree}
 :hidden:
-:caption: About Agent Intelligence toolkit
-=======
-```{toctree}
-:hidden:
 :caption: About Agent Intelligence Toolkit
->>>>>>> a0ad7875
 Overview <self>
 Release Notes <./release-notes.md>
 ```
@@ -161,11 +115,7 @@
 :caption: Extend
 
 Writing Custom Functions <./extend/functions.md>
-<<<<<<< HEAD
-Extending the AIQ toolkit Using Plugins <./extend/plugins.md>
-=======
 Extending the AIQ Toolkit Using Plugins <./extend/plugins.md>
->>>>>>> a0ad7875
 Sharing Components <./extend/sharing-components.md>
 Adding a Custom Evaluator <./extend/custom-evaluator.md>
 ./extend/adding-a-retriever.md
