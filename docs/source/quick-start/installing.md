--- conflicted
+++ resolved
@@ -113,11 +113,7 @@
 
 
 ## Obtaining API Keys
-<<<<<<< HEAD
-Depending which workflows you are running, you may need to obtain API keys from the respective services. Most AIQ toolkit workflows require an NVIDIA API key defined with the `NVIDIA_API_KEY` environment variable. An API key can be obtained by visiting [`build.nvidia.com`](https://build.nvidia.com/) and creating an account.
-=======
 Depending on which workflows you are running, you may need to obtain API keys from the respective services. Most AIQ toolkit workflows require an NVIDIA API key defined with the `NVIDIA_API_KEY` environment variable. An API key can be obtained by visiting [`build.nvidia.com`](https://build.nvidia.com/) and creating an account.
->>>>>>> e5f42ca2
 
 ## Running Example Workflows
 
